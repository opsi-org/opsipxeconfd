[tool.poetry]
name = "opsipxeconfd"
version = "4.2.0.22"
description = "opsi pxe configuration service"
homepage = "https://www.opsi.org"
license = "AGPL-3.0"
maintainers = ["uib GmbH <info@uib.de>"]
authors = ["uib GmbH <info@uib.de>"]
include = [
    "run-opsipxeconfd",
    "opsipxeconfd_data/**/*"
]

[[tool.poetry.source]]
name = "uibpypi"
url = "http://pypi.uib.gmbh:8080/simple"


[tool.poetry.dependencies]
<<<<<<< HEAD
python = ">=3.7,<3.11"
python-opsi = "^4.2.0.204"
=======
python = ">=3.7,<3.10"
python-opsi = "^4.2.0.257"
>>>>>>> 9be86809
mysqlclient = "^2.0.3"
distro = {platform = "linux", version = "^1.5.0"}

[tool.poetry.dev-dependencies]
opsi-dev-tools = "^1.0.78"
pytest = "^5.4.3"
pytest-cov = "^2.10.0"
pyinstaller = "^4.4"
pylint = "^2.11.1"

[tool.poetry.scripts]
opsipxeconfd = "opsipxeconfd.__main__:main"

[build-system]
requires = ["poetry>=0.12"]
build-backend = "poetry.masonry.api"<|MERGE_RESOLUTION|>--- conflicted
+++ resolved
@@ -1,6 +1,6 @@
 [tool.poetry]
 name = "opsipxeconfd"
-version = "4.2.0.22"
+version = "4.2.0.23"
 description = "opsi pxe configuration service"
 homepage = "https://www.opsi.org"
 license = "AGPL-3.0"
@@ -17,13 +17,8 @@
 
 
 [tool.poetry.dependencies]
-<<<<<<< HEAD
 python = ">=3.7,<3.11"
-python-opsi = "^4.2.0.204"
-=======
-python = ">=3.7,<3.10"
 python-opsi = "^4.2.0.257"
->>>>>>> 9be86809
 mysqlclient = "^2.0.3"
 distro = {platform = "linux", version = "^1.5.0"}
 
