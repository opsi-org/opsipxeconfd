Source: opsipxeconfd
Section: opsi
Priority: optional
Maintainer: uib GmbH <info@uib.de>
Build-Depends: debhelper (>= 7), python (>=2.6), dh-python | python-support, python-setuptools
X-Python-Version: >= 2.6
Standards-Version: 3.9.4

Package: opsipxeconfd
Section: opsi
Architecture: all
<<<<<<< HEAD
Depends: python-opsi (>=4.1), python (>= 2.6), pkg-config, ${misc:Depends}, ${python:Depends}
=======
Depends: opsi-tftpd, python-opsi (>=4.0.6.50), python (>= 2.6), pkg-config, ${misc:Depends}, ${python:Depends}
>>>>>>> f34736f9
Description: opsi pxe configuration daemon
 This package contains the opsi pxe configuration daemon.<|MERGE_RESOLUTION|>--- conflicted
+++ resolved
@@ -2,17 +2,13 @@
 Section: opsi
 Priority: optional
 Maintainer: uib GmbH <info@uib.de>
-Build-Depends: debhelper (>= 7), python (>=2.6), dh-python | python-support, python-setuptools
+Build-Depends: debhelper (>= 7), python (>=2.6), dh-python | python-support, python-setuptools, opsi-tftpd
 X-Python-Version: >= 2.6
 Standards-Version: 3.9.4
 
 Package: opsipxeconfd
 Section: opsi
 Architecture: all
-<<<<<<< HEAD
 Depends: python-opsi (>=4.1), python (>= 2.6), pkg-config, ${misc:Depends}, ${python:Depends}
-=======
-Depends: opsi-tftpd, python-opsi (>=4.0.6.50), python (>= 2.6), pkg-config, ${misc:Depends}, ${python:Depends}
->>>>>>> f34736f9
 Description: opsi pxe configuration daemon
  This package contains the opsi pxe configuration daemon.