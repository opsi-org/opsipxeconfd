--- conflicted
+++ resolved
@@ -1,4 +1,3 @@
-<<<<<<< HEAD
 opsipxeconfd (4.1.1.3-1) stable; urgency=medium
 
   * Base code on 4.0.7.8-3.
@@ -83,7 +82,7 @@
   * Sharing more code with python-opsi.
 
  -- Niko Wenselowski <n.wenselowski@uib.de>  Fri, 02 Dec 2016 11:04:06 +0100
-=======
+
 opsipxeconfd (4.0.7.9-1) stable; urgency=medium
 
   * Some logmessages changed to be clearer.
@@ -95,7 +94,6 @@
     are able to communicate through it.
 
  -- Niko Wenselowski <n.wenselowski@uib.de>  Mon, 14 Aug 2017 14:47:43 +0200
->>>>>>> e330caf5
 
 opsipxeconfd (4.0.7.8-3) stable; urgency=medium
 
