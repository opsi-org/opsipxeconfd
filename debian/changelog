<<<<<<< HEAD
opsipxeconfd (4.1.1.1-3) experimental; urgency=medium

  * opsipxeconfd.spec: tftpd-hpa -> tftp-hpa-server

 -- Mathias Radtke <m.radtke@uib.de>  Mon, 06 Feb 2017 10:38:27 +0100
=======
opsipxeconfd (4.1.1.1-3) testing; urgency=medium

  * Merged packaging fixes from opsi 4.0.7.

 -- Niko Wenselowski <n.wenselowski@uib.de>  Mon, 30 Jan 2017 12:32:10 +0100
>>>>>>> 34dbf5d1

opsipxeconfd (4.1.1.1-2) experimental; urgency=medium

  * removed opsi-atftpd dependency -> tftpd-hpa

 -- Mathias Radtke <m.radtke@uib.de>  Fri, 06 Jan 2017 09:56:00 +0100

opsipxeconfd (4.1.1.1-1) experimental; urgency=medium

  * Sharing more code with python-opsi.

 -- Niko Wenselowski <n.wenselowski@uib.de>  Fri, 02 Dec 2016 11:04:06 +0100

opsipxeconfd (4.0.7.5-3) stable; urgency=medium

  * debian/ubuntu: added missing esac in postrm

 -- Mathias Radtke <m.radtke@uib.de>  Thu, 08 Dec 2016 13:39:34 +0100

opsipxeconfd (4.0.7.5-2) experimental; urgency=medium

  * opsipxeconfd.spec: deactivated removing su line from logrotate on SLES11SP4

 -- Mathias Radtke <m.radtke@uib.de>  Thu, 08 Dec 2016 10:33:37 +0100

opsipxeconfd (4.0.7.5-1) stable; urgency=medium

  * opsipxeconfd.spec: added detection of SLES12SP2 & OpenSUSE Leap42.2

 -- Mathias Radtke <m.radtke@uib.de>  Wed, 07 Dec 2016 10:45:36 +0100

opsipxeconfd (4.0.7.4-2) experimental; urgency=medium

  * Integrating with systemd.

 -- Niko Wenselowski <n.wenselowski@uib.de>  Tue, 18 Oct 2016 17:14:34 +0200

opsipxeconfd (4.0.7.4-1) testing; urgency=medium

  * Internal refactoring to have many small methods instead of a few
    huge.

 -- Niko Wenselowski <n.wenselowski@uib.de>  Tue, 04 Oct 2016 16:18:18 +0200

opsipxeconfd (4.0.7.3-2) stable; urgency=medium

  * RPM postinst: only remove "su" from logrotate config on RHEL 6 / CentOS 6.

 -- Niko Wenselowski <n.wenselowski@uib.de>  Tue, 04 Oct 2016 15:48:24 +0200

opsipxeconfd (4.0.7.3-1) stable; urgency=medium

  * Do not fail when reading configuration of writer for status.
  * Do not truncate output of 'status' command.

 -- Niko Wenselowski <n.wenselowski@uib.de>  Thu, 29 Sep 2016 11:18:34 +0200

opsipxeconfd (4.0.7.2-1) testing; urgency=medium

  * Making oct values Python 3 compatible.
  * Various internal refactorings.

 -- Niko Wenselowski <n.wenselowski@uib.de>  Fri, 09 Sep 2016 11:11:47 +0200

opsipxeconfd (4.0.7.1-1) stable; urgency=medium

  * Refactored internal code for locking.

 -- Niko Wenselowski <n.wenselowski@uib.de>  Thu, 19 May 2016 12:39:40 +0200

opsipxeconfd (4.0.5.5-1) experimental; urgency=medium

  [ Niko Wenselowski ]
  * Adjusting __version__ of opsipxeconfd script.
  * RPM: Making the license machine-parseable.

  [ Mathias Radtke ]
  * ajusted suse version check to ensure correct paths for SLES12

 -- Mathias Radtke <m.radtke@uib.de>  Fri, 02 Oct 2015 11:49:59 +0200

opsipxeconfd (4.0.5.4-4) testing; urgency=medium

  * Debian: fix error in postinst.

 -- Niko Wenselowski <n.wenselowski@uib.de>  Mon, 10 Aug 2015 13:38:11 +0200

opsipxeconfd (4.0.5.4-3) experimental; urgency=medium

  * Debian: updated postinst-script.

 -- Niko Wenselowski <n.wenselowski@uib.de>  Wed, 29 Jul 2015 14:09:15 +0200

opsipxeconfd (4.0.5.4-2) experimental; urgency=medium

  * Debian 8: fix lintian false positive.

 -- Niko Wenselowski <n.wenselowski@uib.de>  Tue, 28 Jul 2015 14:33:11 +0200

opsipxeconfd (4.0.5.4-1) experimental; urgency=medium

  * Overhauled creation of the pid file.
  * Packaging fixes for Debian.

 -- Niko Wenselowski <n.wenselowski@uib.de>  Tue, 28 Jul 2015 14:22:07 +0200

opsipxeconfd (4.0.5.3-7) experimental; urgency=medium

  * CentOS / Red Hat 7: Fix requiring /bin/python instead of /usr/bin/python

 -- Niko Wenselowski <n.wenselowski@uib.de>  Tue, 28 Jul 2015 12:56:38 +0200

opsipxeconfd (4.0.5.3-6) stable; urgency=low

  * Removal on RHEL/CentOS should not fail anymore.

 -- Niko Wenselowski <n.wenselowski@uib.de>  Tue, 09 Sep 2014 16:21:06 +0200

opsipxeconfd (4.0.5.3-5) experimental; urgency=low

  * RPM: Fix problems with macro syntax.

 -- Niko Wenselowski <n.wenselowski@uib.de>  Tue, 09 Sep 2014 15:04:12 +0200

opsipxeconfd (4.0.5.3-4) experimental; urgency=low

  * RHEL/CentOS: Only removing the daemon in postun

 -- Niko Wenselowski <n.wenselowski@uib.de>  Tue, 09 Sep 2014 14:21:31 +0200

opsipxeconfd (4.0.5.3-3) experimental; urgency=low

  * RHEL/CentOS: fixing problems on uninstall

 -- Niko Wenselowski <n.wenselowski@uib.de>  Tue, 09 Sep 2014 12:30:07 +0200

opsipxeconfd (4.0.5.3-2) experimental; urgency=low

  * Fix for logrotate under SLES11SP3

 -- Niko Wenselowski <n.wenselowski@uib.de>  Mon, 25 Aug 2014 11:36:03 +0200

opsipxeconfd (4.0.5.3-1) experimental; urgency=low

  * Fix in modules handling

 -- Erol Ueluekmen <e.ueluekmen@uib.de>  Thu, 07 Aug 2014 01:45:00 +0200

opsipxeconfd (4.0.5.2-1) experimental; urgency=low

  * Fix in custom pxeConfTemplate-file handling.

 -- Erol Ueluekmen <e.ueluekmen@uib.de>  Mon, 04 Aug 2014 16:09:14 +0200

opsipxeconfd (4.0.5.1-3) experimental; urgency=low

  * Support for building with python-support added again.

 -- Niko Wenselowski <n.wenselowski@uib.de>  Mon, 04 Aug 2014 14:48:15 +0200

opsipxeconfd (4.0.5.1-2) experimental; urgency=low

  * Changed build system to dh_python2

 -- Niko Wenselowski <n.wenselowski@uib.de>  Wed, 30 Jul 2014 17:33:46 +0200

opsipxeconfd (4.0.5.1-1) experimental; urgency=low

  * Correctly stopping the service on non-SUSE machines on upgrade/uninstall
  * uefi support

 -- Erol Ueluekmen <e.ueluekmen@uib.de>  Tue, 08 Jul 2014 11:59:08 +0200

opsipxeconfd (4.0.4.1-2) testing; urgency=low

  * version modified for buildservice

 -- Erol Ueluekmen <e.ueluekmen@uib.de>  Tue, 05 Nov 2013 15:18:59 +0100

opsipxeconfd (4.0.4.1-1) testing; urgency=low

  * Specified user / group to use for logrotate 3.8 or newer

 -- Niko Wenselowski <n.wenselowski@uib.de>  Wed, 21 Aug 2013 11:58:55 +0200

opsipxeconfd (4.0.3.1-1) stable; urgency=low

  * featurepack-release 4.0.3
  * this version is stable, because no changes were made, only version modified for new featurepack-release

 -- Erol Ueluekmen <e.ueluekmen@uib.de>  Thu, 14 Feb 2013 17:57:02 +0100

opsipxeconfd (4.0.2.6-1) stable; urgency=low

  * Fix: if always switched to none, don't create new pipe for client.

 -- e.ueluekmen@uib.de <erol@erollinux.uib.local>  Mon, 08 Oct 2012 14:42:45 +0200

opsipxeconfd (4.0.2.5-1) experimental; urgency=low

  * Fix: dont lose append entry from template, if no productProperty set

 -- Erol Ueluekmen <e.ueluekmen@uib.de>  Tue, 25 Sep 2012 14:48:08 +0200

opsipxeconfd (4.0.2.4-1) experimental; urgency=low

  * write pipe again, if product has set always actionRequest for client.

 -- Erol Ueluekmen <e.ueluekmen@uib.de>  Tue, 18 Sep 2012 18:27:36 +0200

opsipxeconfd (4.0.2.3-1) experimental; urgency=low

  * when spaces are in append, does not shuffle productPropertyStates

 -- Jim Pizagno <j.pizagno@uib.de>  Wed, 05 Sep 2012 17:03:22 +0200

opsipxeconfd (4.0.2.2-1) testing; urgency=low

  * fixing init.d lsb-header for SUSE based servers. Removing runlevel 4
  * fileadmingroup added in /etc/opsi/backends/file.conf

 -- Erol Ueluekmen <e.ueluekmen@uib.de>  Fri, 22 Jun 2012 16:26:42 +0200

opsipxeconfd (4.0.2.1-1) stable; urgency=low

  * Featurepack-Release 4.0.2

 -- Erol Ueluekmen <e.ueluekmen@uib.de>  Wed, 30 May 2012 11:34:51 +0200

opsipxeconfd (4.0.1.5-1) stable; urgency=low

  * Fix init-script

 -- Erol Ueluekmen <e.ueluekmen@uib.de>  Thu, 24 Nov 2011 14:08:54 +0100

opsipxeconfd (4.0.1.4-1) stable; urgency=low

  * Added python-setuptools to build dependencies

 -- Jan Schneider <j.schneider@uib.de>  Thu, 04 Aug 2011 17:15:00 +0200

opsipxeconfd (4.0.1.3-1) stable; urgency=low

  * Remove python-setuptool from build dependencies

 -- Jan Schneider <j.schneider@uib.de>  Thu, 04 Aug 2011 16:35:14 +0200

opsipxeconfd (4.0.1.2-1) stable; urgency=low

  * Update spec file for Centos 6

 -- Jan Schneider <j.schneider@uib.de>  Thu, 04 Aug 2011 10:05:36 +0200

opsipxeconfd (4.0.1-1) stable; urgency=low

  * use virtual fqdn if available

 -- Christian Kampka <c.kampka@uib.de>  Tue, 12 Jul 2011 13:06:33 +0200

opsipxeconfd (4.0-1) stable; urgency=low

  * opsi 4.0 stable release

 -- Jan Schneider <j.schneider@uib.de>  Wed, 29 Sep 2010 11:25:55 +0200

opsipxeconfd (3.99.2-1) testing; urgency=low

  * opsi 4.0 rc 2

 -- Jan Schneider <j.schneider@uib.de>  Thu, 16 Sep 2010 10:10:00 +0200

opsipxeconfd (3.99.1-1) testing; urgency=low

  * opsi 4.0 rc 1

 -- Jan Schneider <j.schneider@uib.de>  Wed, 01 Sep 2010 15:51:14 +0200

opsipxeconfd (3.99.0-1) testing; urgency=low

  * opsi 4.0

 -- Jan Schneider <j.schneider@uib.de>  Wed, 21 Apr 2010 10:08:41 +0200

opsipxeconfd (3.4.99-1) stable; urgency=low

  * Ported to opsi 3.5

 -- Jan Schneider <j.schneider@uib.de>  Mon, 25 Jan 2010 13:13:28 +0200

opsipxeconfd (0.3.8-1) stable; urgency=high

  * Moved pid file to /var/run/opsipxeconfd/opsipxeconfd.pid
  * Moved socket to /var/run/opsipxeconfd/opsipxeconfd.socket

 -- Jan Schneider <j.schneider@uib.de>  Fri, 28 Aug 2009 15:12:00 +0200

opsipxeconfd (0.3.7-1) stable; urgency=high

  * Speedup in multi-depot environment

 -- Jan Schneider <j.schneider@uib.de>  Fri, 10 Jul 2009 16:42:54 +0200

opsipxeconfd (0.3.6-1) stable; urgency=low

  * Adapted to python-opsi >= 3.3.1

 -- Jan Schneider <j.schneider@uib.de>  Tue, 13 Jan 2009 17:18:38 +0100

opsipxeconfd (0.3.5-1) stable; urgency=low

  * allowing action request "always" for netboot products (thanks to wardenik)

 -- Jan Schneider <j.schneider@uib.de>  Thu, 18 Dec 2008 13:50:54 +0100

opsipxeconfd (0.3.4-2) stable; urgency=low

  * changed init

 -- Jan Schneider <j.schneider@uib.de>  Thu, 11 Sep 2008 10:03:19 +0200

opsipxeconfd (0.3.4-1) stable; urgency=low

  * changed default logging format

 -- Jan Schneider <j.schneider@uib.de>  Mon, 25 Aug 2008 15:29:41 +0200

opsipxeconfd (0.3.3-1) stable; urgency=low

  * improved performance on setting initial boot configuration

 -- Jan Schneider <j.schneider@uib.de>  Fri, 20 Jun 2008 19:18:48 +0200

opsipxeconfd (0.3.2-1) stable; urgency=low

  * writing nextBootServiceURL to kernel command line (service=)

 -- Jan Schneider <j.schneider@uib.de>  Tue, 13 May 2008 10:39:46 +0200

opsipxeconfd (0.3.1-1) stable; urgency=low

  * adpated for multidepot

 -- Jan Schneider <j.schneider@uib.de>  Tue,  1 Apr 2008 11:56:01 +0200

opsipxeconfd (0.2-3) stable; urgency=low

  * postinst script returns 0 if opsipxeconfd init script return error

 -- Jan Schneider <j.schneider@uib.de>  Thu, 15 Nov 2007 13:08:08 +0100

opsipxeconfd (0.2-2) stable; urgency=low

  * Init script modified to return 0 on action start if daemon already running

 -- Jan Schneider <j.schneider@uib.de>  Tue, 13 Nov 2007 10:34:06 +0100

opsipxeconfd (0.2-1) stable; urgency=low

  * Added support for pxe config templates defined in netboot-products

 -- Jan Schneider <j.schneider@uib.de>  Thu,  5 Jul 2007 12:20:39 +0200

opsipxeconfd (0.1-1) stable; urgency=low

  * Debina package created

 -- Jan Schneider <j.schneider@uib.de>  Fri, 27 Apr 2007 10:38:01 +0100<|MERGE_RESOLUTION|>--- conflicted
+++ resolved
@@ -1,16 +1,14 @@
-<<<<<<< HEAD
-opsipxeconfd (4.1.1.1-3) experimental; urgency=medium
+opsipxeconfd (4.1.1.1-4) experimental; urgency=medium
 
   * opsipxeconfd.spec: tftpd-hpa -> tftp-hpa-server
 
  -- Mathias Radtke <m.radtke@uib.de>  Mon, 06 Feb 2017 10:38:27 +0100
-=======
+
 opsipxeconfd (4.1.1.1-3) testing; urgency=medium
 
   * Merged packaging fixes from opsi 4.0.7.
 
  -- Niko Wenselowski <n.wenselowski@uib.de>  Mon, 30 Jan 2017 12:32:10 +0100
->>>>>>> 34dbf5d1
 
 opsipxeconfd (4.1.1.1-2) experimental; urgency=medium
 
