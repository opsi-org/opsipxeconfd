<<<<<<< HEAD
opsipxeconfd (4.1.1.8-1) stable; urgency=medium

  * Call getfqdn without parameters since the parameter matches the default.
  * Small internal refactoring.

 -- Niko Wenselowski <n.wenselowski@uib.de>  Mon, 05 Feb 2018 15:53:50 +0100

opsipxeconfd (4.1.1.7-1) stable; urgency=medium

  * Do not try to access possibly undefined variable.

 -- Niko Wenselowski <n.wenselowski@uib.de>  Mon, 05 Feb 2018 15:08:31 +0100

opsipxeconfd (4.1.1.6-1) stable; urgency=medium

  * Changed output of status command a little.
  * When closing existing PXEConfigWriters for a host we do not wait
    an indefinite time.
  * Improve reliability of socket closing for running client connections.
  * Made logging thread information more consistent.

 -- Niko Wenselowski <n.wenselowski@uib.de>  Mon, 05 Feb 2018 14:42:34 +0100

opsipxeconfd (4.1.1.5-1) stable; urgency=medium

  * Reuse the error marker from python-opsi.
  * Logging more information to make debugging easier.
  * Set correct paths of UEFI netboot templates on SUSE distros.

 -- Niko Wenselowski <n.wenselowski@uib.de>  Thu, 01 Feb 2018 17:50:01 +0100

opsipxeconfd (4.1.1.4-5) stable; urgency=medium

  * RPM: postinst: fix variable reference

 -- Niko Wenselowski <n.wenselowski@uib.de>  Mon, 22 Jan 2018 13:23:25 +0100

opsipxeconfd (4.1.1.4-4) stable; urgency=medium

  * opsipxeconfd.conf: Make sure comment and actual value of log level match.

 -- Niko Wenselowski <n.wenselowski@uib.de>  Fri, 12 Jan 2018 10:02:07 +0100

opsipxeconfd (4.1.1.4-3) stable; urgency=medium

  * RPM: fix syntax error on upgrading.

 -- Niko Wenselowski <n.wenselowski@uib.de>  Thu, 30 Nov 2017 09:26:57 +0100

opsipxeconfd (4.1.1.4-2) experimental; urgency=medium

  * .deb postinst: patching directories of opsipxeconfd.conf on UCS system

 -- Mathias Radtke <m.radtke@uib.de>  Wed, 08 Nov 2017 08:20:13 +0100

opsipxeconfd (4.1.1.4-1) stable; urgency=medium

  * Base code on 4.0.7.9-1.
  * Make use of OPSI.Config.
  * .deb postinst: Enable opsipxeconfd by default.

 -- Niko Wenselowski <n.wenselowski@uib.de>  Mon, 06 Nov 2017 12:09:47 +0100

opsipxeconfd (4.1.1.3-1) stable; urgency=medium

  * Base code on 4.0.7.8-3.

 -- Niko Wenselowski <n.wenselowski@uib.de>  Mon, 31 Jul 2017 10:32:59 +0200

opsipxeconfd (4.1.1.2-1) testing; urgency=medium

  * Added configuration options "uefi netboot config template x86" and
    "uefi netboot config template x64" to config file.

 -- Niko Wenselowski <n.wenselowski@uib.de>  Tue, 20 Jun 2017 10:33:01 +0200

opsipxeconfd (4.1.1.1-12) testing; urgency=medium

  * RPM: Capitalize summary.

 -- Niko Wenselowski <n.wenselowski@uib.de>  Fri, 19 May 2017 13:16:10 +0200

opsipxeconfd (4.1.1.1-11) testing; urgency=medium

  * RPM: refactor start / restart of service in postinst.

 -- Niko Wenselowski <n.wenselowski@uib.de>  Fri, 19 May 2017 12:37:54 +0200

opsipxeconfd (4.1.1.1-10) testing; urgency=medium

  * RPM: remove obsolete listing of initscript.

 -- Niko Wenselowski <n.wenselowski@uib.de>  Fri, 19 May 2017 12:28:03 +0200

opsipxeconfd (4.1.1.1-9) testing; urgency=medium

  * RPM: Reference correct path.

 -- Niko Wenselowski <n.wenselowski@uib.de>  Fri, 19 May 2017 12:15:24 +0200

opsipxeconfd (4.1.1.1-8) testing; urgency=medium

  * Switch to systemd for providing the service.

 -- Niko Wenselowski <n.wenselowski@uib.de>  Fri, 19 May 2017 12:06:53 +0200

opsipxeconfd (4.1.1.1-7) experimental; urgency=medium

  * depends on opsi-tftpd

 -- Mathias Radtke <m.radtke@uib.de>  Wed, 10 May 2017 10:13:31 +0200

opsipxeconfd (4.1.1.1-6) testing; urgency=medium

  * systemd service file: added automatic restart on failure.

 -- Niko Wenselowski <n.wenselowski@uib.de>  Thu, 30 Mar 2017 09:56:11 +0200

opsipxeconfd (4.1.1.1-5) experimental; urgency=medium

  * spec: tftp-hpa-server -> opsi-tftp-hpa-server

 -- Mathias Radtke <m.radtke@uib.de>  Mon, 20 Mar 2017 16:12:51 +0100

opsipxeconfd (4.1.1.1-4) experimental; urgency=medium

  * opsipxeconfd.spec: tftpd-hpa -> tftp-hpa-server

 -- Mathias Radtke <m.radtke@uib.de>  Mon, 06 Feb 2017 10:38:27 +0100

opsipxeconfd (4.1.1.1-3) testing; urgency=medium

  * Merged packaging fixes from opsi 4.0.7.

 -- Niko Wenselowski <n.wenselowski@uib.de>  Mon, 30 Jan 2017 12:32:10 +0100

opsipxeconfd (4.1.1.1-2) experimental; urgency=medium

  * removed opsi-atftpd dependency -> tftpd-hpa

 -- Mathias Radtke <m.radtke@uib.de>  Fri, 06 Jan 2017 09:56:00 +0100

opsipxeconfd (4.1.1.1-1) experimental; urgency=medium

  * Sharing more code with python-opsi.

 -- Niko Wenselowski <n.wenselowski@uib.de>  Fri, 02 Dec 2016 11:04:06 +0100
=======
opsipxeconfd (4.0.7.9-2) stable; urgency=medium

  * RPM: only use restart macro on SUSE distros.
  * RPM: Avoid possible bash syntax error.

 -- Niko Wenselowski <n.wenselowski@uib.de>  Fri, 09 Mar 2018 11:55:23 +0100
>>>>>>> cf2784d5

opsipxeconfd (4.0.7.9-1) stable; urgency=medium

  * Some logmessages changed to be clearer.
  * Refactored the way we attempt to stop things.
  * systemd: stop timeout set to 15 seconds.
  * Log a message if the path of pxeConfigTemplate is changed because
    it is not an absolute path.
  * Set rights on communication socket so that all opsiadmins
    are able to communicate through it.

 -- Niko Wenselowski <n.wenselowski@uib.de>  Mon, 14 Aug 2017 14:47:43 +0200

opsipxeconfd (4.0.7.8-3) stable; urgency=medium

  * Always using the version from the changelog.

 -- Niko Wenselowski <n.wenselowski@uib.de>  Mon, 31 Jul 2017 10:24:38 +0200

opsipxeconfd (4.0.7.8-2) stable; urgency=medium

  * systemd: always restart once the service exits.
  * systemd: Dependency to smbd is now soft.

 -- Niko Wenselowski <n.wenselowski@uib.de>  Tue, 18 Jul 2017 13:47:23 +0200

opsipxeconfd (4.0.7.8-1) testing; urgency=medium

  * Do not override custom PXE config templates on 32bit UEFI.

 -- Niko Wenselowski <n.wenselowski@uib.de>  Tue, 20 Jun 2017 10:19:17 +0200

opsipxeconfd (4.0.7.7-1) testing; urgency=medium

  * Allow configuration of the template files used for UEFI netboot.
    The values from "uefi netboot config template x86" and
    "uefi netboot config template x86" are responsible for this setting.

 -- Niko Wenselowski <n.wenselowski@uib.de>  Tue, 20 Jun 2017 09:50:52 +0200

opsipxeconfd (4.0.7.6-1) experimental; urgency=medium

  * depends: opsi-tftpd

 -- Mathias Radtke <m.radtke@uib.de>  Tue, 09 May 2017 16:21:21 +0200

opsipxeconfd (4.0.7.5-3) stable; urgency=medium

  * debian/ubuntu: added missing esac in postrm

 -- Mathias Radtke <m.radtke@uib.de>  Thu, 08 Dec 2016 13:39:34 +0100

opsipxeconfd (4.0.7.5-2) experimental; urgency=medium

  * opsipxeconfd.spec: deactivated removing su line from logrotate on SLES11SP4

 -- Mathias Radtke <m.radtke@uib.de>  Thu, 08 Dec 2016 10:33:37 +0100

opsipxeconfd (4.0.7.5-1) stable; urgency=medium

  * opsipxeconfd.spec: added detection of SLES12SP2 & OpenSUSE Leap42.2

 -- Mathias Radtke <m.radtke@uib.de>  Wed, 07 Dec 2016 10:45:36 +0100

opsipxeconfd (4.0.7.4-2) experimental; urgency=medium

  * Integrating with systemd.

 -- Niko Wenselowski <n.wenselowski@uib.de>  Tue, 18 Oct 2016 17:14:34 +0200

opsipxeconfd (4.0.7.4-1) testing; urgency=medium

  * Internal refactoring to have many small methods instead of a few
    huge.

 -- Niko Wenselowski <n.wenselowski@uib.de>  Tue, 04 Oct 2016 16:18:18 +0200

opsipxeconfd (4.0.7.3-2) stable; urgency=medium

  * RPM postinst: only remove "su" from logrotate config on RHEL 6 / CentOS 6.

 -- Niko Wenselowski <n.wenselowski@uib.de>  Tue, 04 Oct 2016 15:48:24 +0200

opsipxeconfd (4.0.7.3-1) stable; urgency=medium

  * Do not fail when reading configuration of writer for status.
  * Do not truncate output of 'status' command.

 -- Niko Wenselowski <n.wenselowski@uib.de>  Thu, 29 Sep 2016 11:18:34 +0200

opsipxeconfd (4.0.7.2-1) testing; urgency=medium

  * Making oct values Python 3 compatible.
  * Various internal refactorings.

 -- Niko Wenselowski <n.wenselowski@uib.de>  Fri, 09 Sep 2016 11:11:47 +0200

opsipxeconfd (4.0.7.1-1) stable; urgency=medium

  * Refactored internal code for locking.

 -- Niko Wenselowski <n.wenselowski@uib.de>  Thu, 19 May 2016 12:39:40 +0200

opsipxeconfd (4.0.5.5-1) experimental; urgency=medium

  [ Niko Wenselowski ]
  * Adjusting __version__ of opsipxeconfd script.
  * RPM: Making the license machine-parseable.

  [ Mathias Radtke ]
  * ajusted suse version check to ensure correct paths for SLES12

 -- Mathias Radtke <m.radtke@uib.de>  Fri, 02 Oct 2015 11:49:59 +0200

opsipxeconfd (4.0.5.4-4) testing; urgency=medium

  * Debian: fix error in postinst.

 -- Niko Wenselowski <n.wenselowski@uib.de>  Mon, 10 Aug 2015 13:38:11 +0200

opsipxeconfd (4.0.5.4-3) experimental; urgency=medium

  * Debian: updated postinst-script.

 -- Niko Wenselowski <n.wenselowski@uib.de>  Wed, 29 Jul 2015 14:09:15 +0200

opsipxeconfd (4.0.5.4-2) experimental; urgency=medium

  * Debian 8: fix lintian false positive.

 -- Niko Wenselowski <n.wenselowski@uib.de>  Tue, 28 Jul 2015 14:33:11 +0200

opsipxeconfd (4.0.5.4-1) experimental; urgency=medium

  * Overhauled creation of the pid file.
  * Packaging fixes for Debian.

 -- Niko Wenselowski <n.wenselowski@uib.de>  Tue, 28 Jul 2015 14:22:07 +0200

opsipxeconfd (4.0.5.3-7) experimental; urgency=medium

  * CentOS / Red Hat 7: Fix requiring /bin/python instead of /usr/bin/python

 -- Niko Wenselowski <n.wenselowski@uib.de>  Tue, 28 Jul 2015 12:56:38 +0200

opsipxeconfd (4.0.5.3-6) stable; urgency=low

  * Removal on RHEL/CentOS should not fail anymore.

 -- Niko Wenselowski <n.wenselowski@uib.de>  Tue, 09 Sep 2014 16:21:06 +0200

opsipxeconfd (4.0.5.3-5) experimental; urgency=low

  * RPM: Fix problems with macro syntax.

 -- Niko Wenselowski <n.wenselowski@uib.de>  Tue, 09 Sep 2014 15:04:12 +0200

opsipxeconfd (4.0.5.3-4) experimental; urgency=low

  * RHEL/CentOS: Only removing the daemon in postun

 -- Niko Wenselowski <n.wenselowski@uib.de>  Tue, 09 Sep 2014 14:21:31 +0200

opsipxeconfd (4.0.5.3-3) experimental; urgency=low

  * RHEL/CentOS: fixing problems on uninstall

 -- Niko Wenselowski <n.wenselowski@uib.de>  Tue, 09 Sep 2014 12:30:07 +0200

opsipxeconfd (4.0.5.3-2) experimental; urgency=low

  * Fix for logrotate under SLES11SP3

 -- Niko Wenselowski <n.wenselowski@uib.de>  Mon, 25 Aug 2014 11:36:03 +0200

opsipxeconfd (4.0.5.3-1) experimental; urgency=low

  * Fix in modules handling

 -- Erol Ueluekmen <e.ueluekmen@uib.de>  Thu, 07 Aug 2014 01:45:00 +0200

opsipxeconfd (4.0.5.2-1) experimental; urgency=low

  * Fix in custom pxeConfTemplate-file handling.

 -- Erol Ueluekmen <e.ueluekmen@uib.de>  Mon, 04 Aug 2014 16:09:14 +0200

opsipxeconfd (4.0.5.1-3) experimental; urgency=low

  * Support for building with python-support added again.

 -- Niko Wenselowski <n.wenselowski@uib.de>  Mon, 04 Aug 2014 14:48:15 +0200

opsipxeconfd (4.0.5.1-2) experimental; urgency=low

  * Changed build system to dh_python2

 -- Niko Wenselowski <n.wenselowski@uib.de>  Wed, 30 Jul 2014 17:33:46 +0200

opsipxeconfd (4.0.5.1-1) experimental; urgency=low

  * Correctly stopping the service on non-SUSE machines on upgrade/uninstall
  * uefi support

 -- Erol Ueluekmen <e.ueluekmen@uib.de>  Tue, 08 Jul 2014 11:59:08 +0200

opsipxeconfd (4.0.4.1-2) testing; urgency=low

  * version modified for buildservice

 -- Erol Ueluekmen <e.ueluekmen@uib.de>  Tue, 05 Nov 2013 15:18:59 +0100

opsipxeconfd (4.0.4.1-1) testing; urgency=low

  * Specified user / group to use for logrotate 3.8 or newer

 -- Niko Wenselowski <n.wenselowski@uib.de>  Wed, 21 Aug 2013 11:58:55 +0200

opsipxeconfd (4.0.3.1-1) stable; urgency=low

  * featurepack-release 4.0.3
  * this version is stable, because no changes were made, only version modified for new featurepack-release

 -- Erol Ueluekmen <e.ueluekmen@uib.de>  Thu, 14 Feb 2013 17:57:02 +0100

opsipxeconfd (4.0.2.6-1) stable; urgency=low

  * Fix: if always switched to none, don't create new pipe for client.

 -- e.ueluekmen@uib.de <erol@erollinux.uib.local>  Mon, 08 Oct 2012 14:42:45 +0200

opsipxeconfd (4.0.2.5-1) experimental; urgency=low

  * Fix: dont lose append entry from template, if no productProperty set

 -- Erol Ueluekmen <e.ueluekmen@uib.de>  Tue, 25 Sep 2012 14:48:08 +0200

opsipxeconfd (4.0.2.4-1) experimental; urgency=low

  * write pipe again, if product has set always actionRequest for client.

 -- Erol Ueluekmen <e.ueluekmen@uib.de>  Tue, 18 Sep 2012 18:27:36 +0200

opsipxeconfd (4.0.2.3-1) experimental; urgency=low

  * when spaces are in append, does not shuffle productPropertyStates

 -- Jim Pizagno <j.pizagno@uib.de>  Wed, 05 Sep 2012 17:03:22 +0200

opsipxeconfd (4.0.2.2-1) testing; urgency=low

  * fixing init.d lsb-header for SUSE based servers. Removing runlevel 4
  * fileadmingroup added in /etc/opsi/backends/file.conf

 -- Erol Ueluekmen <e.ueluekmen@uib.de>  Fri, 22 Jun 2012 16:26:42 +0200

opsipxeconfd (4.0.2.1-1) stable; urgency=low

  * Featurepack-Release 4.0.2

 -- Erol Ueluekmen <e.ueluekmen@uib.de>  Wed, 30 May 2012 11:34:51 +0200

opsipxeconfd (4.0.1.5-1) stable; urgency=low

  * Fix init-script

 -- Erol Ueluekmen <e.ueluekmen@uib.de>  Thu, 24 Nov 2011 14:08:54 +0100

opsipxeconfd (4.0.1.4-1) stable; urgency=low

  * Added python-setuptools to build dependencies

 -- Jan Schneider <j.schneider@uib.de>  Thu, 04 Aug 2011 17:15:00 +0200

opsipxeconfd (4.0.1.3-1) stable; urgency=low

  * Remove python-setuptool from build dependencies

 -- Jan Schneider <j.schneider@uib.de>  Thu, 04 Aug 2011 16:35:14 +0200

opsipxeconfd (4.0.1.2-1) stable; urgency=low

  * Update spec file for Centos 6

 -- Jan Schneider <j.schneider@uib.de>  Thu, 04 Aug 2011 10:05:36 +0200

opsipxeconfd (4.0.1-1) stable; urgency=low

  * use virtual fqdn if available

 -- Christian Kampka <c.kampka@uib.de>  Tue, 12 Jul 2011 13:06:33 +0200

opsipxeconfd (4.0-1) stable; urgency=low

  * opsi 4.0 stable release

 -- Jan Schneider <j.schneider@uib.de>  Wed, 29 Sep 2010 11:25:55 +0200

opsipxeconfd (3.99.2-1) testing; urgency=low

  * opsi 4.0 rc 2

 -- Jan Schneider <j.schneider@uib.de>  Thu, 16 Sep 2010 10:10:00 +0200

opsipxeconfd (3.99.1-1) testing; urgency=low

  * opsi 4.0 rc 1

 -- Jan Schneider <j.schneider@uib.de>  Wed, 01 Sep 2010 15:51:14 +0200

opsipxeconfd (3.99.0-1) testing; urgency=low

  * opsi 4.0

 -- Jan Schneider <j.schneider@uib.de>  Wed, 21 Apr 2010 10:08:41 +0200

opsipxeconfd (3.4.99-1) stable; urgency=low

  * Ported to opsi 3.5

 -- Jan Schneider <j.schneider@uib.de>  Mon, 25 Jan 2010 13:13:28 +0200

opsipxeconfd (0.3.8-1) stable; urgency=high

  * Moved pid file to /var/run/opsipxeconfd/opsipxeconfd.pid
  * Moved socket to /var/run/opsipxeconfd/opsipxeconfd.socket

 -- Jan Schneider <j.schneider@uib.de>  Fri, 28 Aug 2009 15:12:00 +0200

opsipxeconfd (0.3.7-1) stable; urgency=high

  * Speedup in multi-depot environment

 -- Jan Schneider <j.schneider@uib.de>  Fri, 10 Jul 2009 16:42:54 +0200

opsipxeconfd (0.3.6-1) stable; urgency=low

  * Adapted to python-opsi >= 3.3.1

 -- Jan Schneider <j.schneider@uib.de>  Tue, 13 Jan 2009 17:18:38 +0100

opsipxeconfd (0.3.5-1) stable; urgency=low

  * allowing action request "always" for netboot products (thanks to wardenik)

 -- Jan Schneider <j.schneider@uib.de>  Thu, 18 Dec 2008 13:50:54 +0100

opsipxeconfd (0.3.4-2) stable; urgency=low

  * changed init

 -- Jan Schneider <j.schneider@uib.de>  Thu, 11 Sep 2008 10:03:19 +0200

opsipxeconfd (0.3.4-1) stable; urgency=low

  * changed default logging format

 -- Jan Schneider <j.schneider@uib.de>  Mon, 25 Aug 2008 15:29:41 +0200

opsipxeconfd (0.3.3-1) stable; urgency=low

  * improved performance on setting initial boot configuration

 -- Jan Schneider <j.schneider@uib.de>  Fri, 20 Jun 2008 19:18:48 +0200

opsipxeconfd (0.3.2-1) stable; urgency=low

  * writing nextBootServiceURL to kernel command line (service=)

 -- Jan Schneider <j.schneider@uib.de>  Tue, 13 May 2008 10:39:46 +0200

opsipxeconfd (0.3.1-1) stable; urgency=low

  * adpated for multidepot

 -- Jan Schneider <j.schneider@uib.de>  Tue,  1 Apr 2008 11:56:01 +0200

opsipxeconfd (0.2-3) stable; urgency=low

  * postinst script returns 0 if opsipxeconfd init script return error

 -- Jan Schneider <j.schneider@uib.de>  Thu, 15 Nov 2007 13:08:08 +0100

opsipxeconfd (0.2-2) stable; urgency=low

  * Init script modified to return 0 on action start if daemon already running

 -- Jan Schneider <j.schneider@uib.de>  Tue, 13 Nov 2007 10:34:06 +0100

opsipxeconfd (0.2-1) stable; urgency=low

  * Added support for pxe config templates defined in netboot-products

 -- Jan Schneider <j.schneider@uib.de>  Thu,  5 Jul 2007 12:20:39 +0200

opsipxeconfd (0.1-1) stable; urgency=low

  * Debina package created

 -- Jan Schneider <j.schneider@uib.de>  Fri, 27 Apr 2007 10:38:01 +0100<|MERGE_RESOLUTION|>--- conflicted
+++ resolved
@@ -1,4 +1,3 @@
-<<<<<<< HEAD
 opsipxeconfd (4.1.1.8-1) stable; urgency=medium
 
   * Call getfqdn without parameters since the parameter matches the default.
@@ -146,14 +145,13 @@
   * Sharing more code with python-opsi.
 
  -- Niko Wenselowski <n.wenselowski@uib.de>  Fri, 02 Dec 2016 11:04:06 +0100
-=======
+
 opsipxeconfd (4.0.7.9-2) stable; urgency=medium
 
   * RPM: only use restart macro on SUSE distros.
   * RPM: Avoid possible bash syntax error.
 
  -- Niko Wenselowski <n.wenselowski@uib.de>  Fri, 09 Mar 2018 11:55:23 +0100
->>>>>>> cf2784d5
 
 opsipxeconfd (4.0.7.9-1) stable; urgency=medium
 
