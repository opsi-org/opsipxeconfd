<<<<<<< HEAD
=======
opsipxeconfd (4.0.5.3-7) experimental; urgency=medium

  * CentOS / Red Hat 7: Fix requiring /bin/python instead of /usr/bin/python

 -- Niko Wenselowski <n.wenselowski@uib.de>  Tue, 28 Jul 2015 12:56:38 +0200

>>>>>>> 881e9d68
opsipxeconfd (4.0.5.3-6) stable; urgency=low

  * Removal on RHEL/CentOS should not fail anymore. 

 -- Niko Wenselowski <n.wenselowski@uib.de>  Tue, 09 Sep 2014 16:21:06 +0200

opsipxeconfd (4.0.5.3-5) experimental; urgency=low

  * RPM: Fix problems with macro syntax.

 -- Niko Wenselowski <n.wenselowski@uib.de>  Tue, 09 Sep 2014 15:04:12 +0200

opsipxeconfd (4.0.5.3-4) experimental; urgency=low

  * RHEL/CentOS: Only removing the daemon in postun

 -- Niko Wenselowski <n.wenselowski@uib.de>  Tue, 09 Sep 2014 14:21:31 +0200

opsipxeconfd (4.0.5.3-3) experimental; urgency=low

  * RHEL/CentOS: fixing problems on uninstall

 -- Niko Wenselowski <n.wenselowski@uib.de>  Tue, 09 Sep 2014 12:30:07 +0200

opsipxeconfd (4.0.5.3-2) experimental; urgency=low

  * Fix for logrotate under SLES11SP3

 -- Niko Wenselowski <n.wenselowski@uib.de>  Mon, 25 Aug 2014 11:36:03 +0200

opsipxeconfd (4.0.5.3-1) experimental; urgency=low

  * Fix in modules handling

 -- Erol Ueluekmen <e.ueluekmen@uib.de>  Thu, 07 Aug 2014 01:45:00 +0200

opsipxeconfd (4.0.5.2-1) experimental; urgency=low

  * Fix in custom pxeConfTemplate-file handling.

 -- Erol Ueluekmen <e.ueluekmen@uib.de>  Mon, 04 Aug 2014 16:09:14 +0200

opsipxeconfd (4.0.5.1-3) experimental; urgency=low

  * Support for building with python-support added again.

 -- Niko Wenselowski <n.wenselowski@uib.de>  Mon, 04 Aug 2014 14:48:15 +0200

opsipxeconfd (4.0.5.1-2) experimental; urgency=low

  * Changed build system to dh_python2

 -- Niko Wenselowski <n.wenselowski@uib.de>  Wed, 30 Jul 2014 17:33:46 +0200

opsipxeconfd (4.0.5.1-1) experimental; urgency=low

  * Correctly stopping the service on non-SUSE machines on upgrade/uninstall
  * uefi support

 -- Erol Ueluekmen <e.ueluekmen@uib.de>  Tue, 08 Jul 2014 11:59:08 +0200

opsipxeconfd (4.0.4.1-2) testing; urgency=low

  * version modified for buildservice

 -- Erol Ueluekmen <e.ueluekmen@uib.de>  Tue, 05 Nov 2013 15:18:59 +0100

opsipxeconfd (4.0.4.1-1) testing; urgency=low

  * Specified user / group to use for logrotate 3.8 or newer

 -- Niko Wenselowski <n.wenselowski@uib.de>  Wed, 21 Aug 2013 11:58:55 +0200

opsipxeconfd (4.0.3.1-1) stable; urgency=low

  * featurepack-release 4.0.3
  * this version is stable, because no changes were made, only version modified for new featurepack-release

 -- Erol Ueluekmen <e.ueluekmen@uib.de>  Thu, 14 Feb 2013 17:57:02 +0100

opsipxeconfd (4.0.2.6-1) stable; urgency=low

  * Fix: if always switched to none, don't create new pipe for client.

 -- e.ueluekmen@uib.de <erol@erollinux.uib.local>  Mon, 08 Oct 2012 14:42:45 +0200

opsipxeconfd (4.0.2.5-1) experimental; urgency=low

  * Fix: dont lose append entry from template, if no productProperty set

 -- Erol Ueluekmen <e.ueluekmen@uib.de>  Tue, 25 Sep 2012 14:48:08 +0200

opsipxeconfd (4.0.2.4-1) experimental; urgency=low

  * write pipe again, if product has set always actionRequest for client.

 -- Erol Ueluekmen <e.ueluekmen@uib.de>  Tue, 18 Sep 2012 18:27:36 +0200

opsipxeconfd (4.0.2.3-1) experimental; urgency=low

  * when spaces are in append, does not shuffle productPropertyStates

 -- Jim Pizagno <j.pizagno@uib.de>  Wed, 05 Sep 2012 17:03:22 +0200

opsipxeconfd (4.0.2.2-1) testing; urgency=low

  * fixing init.d lsb-header for SUSE based servers. Removing runlevel 4
  * fileadmingroup added in /etc/opsi/backends/file.conf

 -- Erol Ueluekmen <e.ueluekmen@uib.de>  Fri, 22 Jun 2012 16:26:42 +0200

opsipxeconfd (4.0.2.1-1) stable; urgency=low

  * Featurepack-Release 4.0.2

 -- Erol Ueluekmen <e.ueluekmen@uib.de>  Wed, 30 May 2012 11:34:51 +0200

opsipxeconfd (4.0.1.5-1) stable; urgency=low

  * Fix init-script

 -- Erol Ueluekmen <e.ueluekmen@uib.de>  Thu, 24 Nov 2011 14:08:54 +0100

opsipxeconfd (4.0.1.4-1) stable; urgency=low

  * Added python-setuptools to build dependencies

 -- Jan Schneider <j.schneider@uib.de>  Thu, 04 Aug 2011 17:15:00 +0200

opsipxeconfd (4.0.1.3-1) stable; urgency=low

  * Remove python-setuptool from build dependencies

 -- Jan Schneider <j.schneider@uib.de>  Thu, 04 Aug 2011 16:35:14 +0200

opsipxeconfd (4.0.1.2-1) stable; urgency=low

  * Update spec file for Centos 6

 -- Jan Schneider <j.schneider@uib.de>  Thu, 04 Aug 2011 10:05:36 +0200

opsipxeconfd (4.0.1-1) stable; urgency=low

  * use virtual fqdn if available

 -- Christian Kampka <c.kampka@uib.de>  Tue, 12 Jul 2011 13:06:33 +0200

opsipxeconfd (4.0-1) stable; urgency=low

  * opsi 4.0 stable release

 -- Jan Schneider <j.schneider@uib.de>  Wed, 29 Sep 2010 11:25:55 +0200

opsipxeconfd (3.99.2-1) testing; urgency=low

  * opsi 4.0 rc 2

 -- Jan Schneider <j.schneider@uib.de>  Thu, 16 Sep 2010 10:10:00 +0200

opsipxeconfd (3.99.1-1) testing; urgency=low

  * opsi 4.0 rc 1

 -- Jan Schneider <j.schneider@uib.de>  Wed, 01 Sep 2010 15:51:14 +0200

opsipxeconfd (3.99.0-1) testing; urgency=low

  * opsi 4.0

 -- Jan Schneider <j.schneider@uib.de>  Wed, 21 Apr 2010 10:08:41 +0200

opsipxeconfd (3.4.99-1) stable; urgency=low

  * Ported to opsi 3.5

 -- Jan Schneider <j.schneider@uib.de>  Mon, 25 Jan 2010 13:13:28 +0200

opsipxeconfd (0.3.8-1) stable; urgency=high

  * Moved pid file to /var/run/opsipxeconfd/opsipxeconfd.pid
  * Moved socket to /var/run/opsipxeconfd/opsipxeconfd.socket

 -- Jan Schneider <j.schneider@uib.de>  Fri, 28 Aug 2009 15:12:00 +0200

opsipxeconfd (0.3.7-1) stable; urgency=high

  * Speedup in multi-depot environment

 -- Jan Schneider <j.schneider@uib.de>  Fri, 10 Jul 2009 16:42:54 +0200

opsipxeconfd (0.3.6-1) stable; urgency=low

  * Adapted to python-opsi >= 3.3.1

 -- Jan Schneider <j.schneider@uib.de>  Tue, 13 Jan 2009 17:18:38 +0100

opsipxeconfd (0.3.5-1) stable; urgency=low

  * allowing action request "always" for netboot products (thanks to wardenik)

 -- Jan Schneider <j.schneider@uib.de>  Thu, 18 Dec 2008 13:50:54 +0100

opsipxeconfd (0.3.4-2) stable; urgency=low

  * changed init

 -- Jan Schneider <j.schneider@uib.de>  Thu, 11 Sep 2008 10:03:19 +0200

opsipxeconfd (0.3.4-1) stable; urgency=low

  * changed default logging format

 -- Jan Schneider <j.schneider@uib.de>  Mon, 25 Aug 2008 15:29:41 +0200

opsipxeconfd (0.3.3-1) stable; urgency=low

  * improved performance on setting initial boot configuration

 -- Jan Schneider <j.schneider@uib.de>  Fri, 20 Jun 2008 19:18:48 +0200

opsipxeconfd (0.3.2-1) stable; urgency=low

  * writing nextBootServiceURL to kernel command line (service=)

 -- Jan Schneider <j.schneider@uib.de>  Tue, 13 May 2008 10:39:46 +0200

opsipxeconfd (0.3.1-1) stable; urgency=low

  * adpated for multidepot

 -- Jan Schneider <j.schneider@uib.de>  Tue,  1 Apr 2008 11:56:01 +0200

opsipxeconfd (0.2-3) stable; urgency=low

  * postinst script returns 0 if opsipxeconfd init script return error

 -- Jan Schneider <j.schneider@uib.de>  Thu, 15 Nov 2007 13:08:08 +0100

opsipxeconfd (0.2-2) stable; urgency=low

  * Init script modified to return 0 on action start if daemon already running

 -- Jan Schneider <j.schneider@uib.de>  Tue, 13 Nov 2007 10:34:06 +0100

opsipxeconfd (0.2-1) stable; urgency=low

  * Added support for pxe config templates defined in netboot-products

 -- Jan Schneider <j.schneider@uib.de>  Thu,  5 Jul 2007 12:20:39 +0200

opsipxeconfd (0.1-1) stable; urgency=low

  * Debina package created

 -- Jan Schneider <j.schneider@uib.de>  Fri, 27 Apr 2007 10:38:01 +0100<|MERGE_RESOLUTION|>--- conflicted
+++ resolved
@@ -1,12 +1,9 @@
-<<<<<<< HEAD
-=======
 opsipxeconfd (4.0.5.3-7) experimental; urgency=medium
 
   * CentOS / Red Hat 7: Fix requiring /bin/python instead of /usr/bin/python
 
  -- Niko Wenselowski <n.wenselowski@uib.de>  Tue, 28 Jul 2015 12:56:38 +0200
 
->>>>>>> 881e9d68
 opsipxeconfd (4.0.5.3-6) stable; urgency=low
 
   * Removal on RHEL/CentOS should not fail anymore. 
