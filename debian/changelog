--- conflicted
+++ resolved
@@ -1,11 +1,10 @@
-<<<<<<< HEAD
 opsipxeconfd (4.1.1.18-1) testing; urgency=medium
 
   * opsipxeconfd: removed secureboot module check when using grub uefi netboot
     template
 
  -- Mathias Radtke <m.radtke@uib.de>  Thu, 26 Mar 2020 18:52:03 +0100
-=======
+
 opsipxeconfd (4.1.1.17-6) testing; urgency=medium
 
   * spec: using python2 on install steps
@@ -35,7 +34,6 @@
   * rpm: using python3-devel / python3-setuptools on CentOS 8 / RHEL 8
 
  -- Mathias Radtke <m.radtke@uib.de>  Wed, 06 Nov 2019 14:38:21 +0100
->>>>>>> 3e8b35f3
 
 opsipxeconfd (4.1.1.17-1) testing; urgency=medium
 
