<<<<<<< HEAD
opsipxeconfd (4.1.1.13-1) testing; urgency=medium

  * Fix problem accessing product element.

 -- Niko Wenselowski <n.wenselowski@uib.de>  Sat, 23 Jun 2018 15:49:43 +0200

opsipxeconfd (4.1.1.12-1) testing; urgency=medium

  * Make it possible to hand over the path to a cache file when updating a
    client. Data will be read from the cache file and only if the required
    data isn't there data will be read from the backend.

 -- Niko Wenselowski <n.wenselowski@uib.de>  Tue, 19 Jun 2018 13:22:43 +0200

opsipxeconfd (4.1.1.11-1) stable; urgency=medium

  * Refactored selection of template file for UEFI clients.

 -- Niko Wenselowski <n.wenselowski@uib.de>  Mon, 28 May 2018 12:14:18 +0200

opsipxeconfd (4.1.1.10-1) stable; urgency=medium

  * Log what the reason is done for an early exit when updating the client.

 -- Niko Wenselowski <n.wenselowski@uib.de>  Mon, 28 May 2018 12:10:40 +0200

opsipxeconfd (4.1.1.9-1) stable; urgency=medium

  * Small change in log message of PXEConfigWriter.
  * ClientConnection: Socket timeout set to 2.0 seconds.
  * ClientConnection: callback is executed as long as thread is running.

 -- Niko Wenselowski <n.wenselowski@uib.de>  Thu, 12 Apr 2018 16:17:20 +0200

opsipxeconfd (4.1.1.8-2) stable; urgency=medium

  * Based on opsipxeconfd 4.0.7.9-2.
  * Assuming systemctl is present and executable.

 -- Niko Wenselowski <n.wenselowski@uib.de>  Fri, 09 Mar 2018 14:25:13 +0100

opsipxeconfd (4.1.1.8-1) stable; urgency=medium

  * Call getfqdn without parameters since the parameter matches the default.
  * Small internal refactoring.

 -- Niko Wenselowski <n.wenselowski@uib.de>  Mon, 05 Feb 2018 15:53:50 +0100

opsipxeconfd (4.1.1.7-1) stable; urgency=medium

  * Do not try to access possibly undefined variable.

 -- Niko Wenselowski <n.wenselowski@uib.de>  Mon, 05 Feb 2018 15:08:31 +0100

opsipxeconfd (4.1.1.6-1) stable; urgency=medium

  * Changed output of status command a little.
  * When closing existing PXEConfigWriters for a host we do not wait
    an indefinite time.
  * Improve reliability of socket closing for running client connections.
  * Made logging thread information more consistent.

 -- Niko Wenselowski <n.wenselowski@uib.de>  Mon, 05 Feb 2018 14:42:34 +0100

opsipxeconfd (4.1.1.5-1) stable; urgency=medium

  * Reuse the error marker from python-opsi.
  * Logging more information to make debugging easier.
  * Set correct paths of UEFI netboot templates on SUSE distros.

 -- Niko Wenselowski <n.wenselowski@uib.de>  Thu, 01 Feb 2018 17:50:01 +0100

opsipxeconfd (4.1.1.4-5) stable; urgency=medium

  * RPM: postinst: fix variable reference

 -- Niko Wenselowski <n.wenselowski@uib.de>  Mon, 22 Jan 2018 13:23:25 +0100

opsipxeconfd (4.1.1.4-4) stable; urgency=medium

  * opsipxeconfd.conf: Make sure comment and actual value of log level match.

 -- Niko Wenselowski <n.wenselowski@uib.de>  Fri, 12 Jan 2018 10:02:07 +0100

opsipxeconfd (4.1.1.4-3) stable; urgency=medium

  * RPM: fix syntax error on upgrading.

 -- Niko Wenselowski <n.wenselowski@uib.de>  Thu, 30 Nov 2017 09:26:57 +0100

opsipxeconfd (4.1.1.4-2) experimental; urgency=medium

  * .deb postinst: patching directories of opsipxeconfd.conf on UCS system

 -- Mathias Radtke <m.radtke@uib.de>  Wed, 08 Nov 2017 08:20:13 +0100

opsipxeconfd (4.1.1.4-1) stable; urgency=medium

  * Base code on 4.0.7.9-1.
  * Make use of OPSI.Config.
  * .deb postinst: Enable opsipxeconfd by default.

 -- Niko Wenselowski <n.wenselowski@uib.de>  Mon, 06 Nov 2017 12:09:47 +0100

opsipxeconfd (4.1.1.3-1) stable; urgency=medium

  * Base code on 4.0.7.8-3.

 -- Niko Wenselowski <n.wenselowski@uib.de>  Mon, 31 Jul 2017 10:32:59 +0200

opsipxeconfd (4.1.1.2-1) testing; urgency=medium

  * Added configuration options "uefi netboot config template x86" and
    "uefi netboot config template x64" to config file.

 -- Niko Wenselowski <n.wenselowski@uib.de>  Tue, 20 Jun 2017 10:33:01 +0200

opsipxeconfd (4.1.1.1-12) testing; urgency=medium

  * RPM: Capitalize summary.

 -- Niko Wenselowski <n.wenselowski@uib.de>  Fri, 19 May 2017 13:16:10 +0200

opsipxeconfd (4.1.1.1-11) testing; urgency=medium

  * RPM: refactor start / restart of service in postinst.

 -- Niko Wenselowski <n.wenselowski@uib.de>  Fri, 19 May 2017 12:37:54 +0200

opsipxeconfd (4.1.1.1-10) testing; urgency=medium

  * RPM: remove obsolete listing of initscript.

 -- Niko Wenselowski <n.wenselowski@uib.de>  Fri, 19 May 2017 12:28:03 +0200

opsipxeconfd (4.1.1.1-9) testing; urgency=medium

  * RPM: Reference correct path.

 -- Niko Wenselowski <n.wenselowski@uib.de>  Fri, 19 May 2017 12:15:24 +0200

opsipxeconfd (4.1.1.1-8) testing; urgency=medium

  * Switch to systemd for providing the service.

 -- Niko Wenselowski <n.wenselowski@uib.de>  Fri, 19 May 2017 12:06:53 +0200

opsipxeconfd (4.1.1.1-7) experimental; urgency=medium

  * depends on opsi-tftpd

 -- Mathias Radtke <m.radtke@uib.de>  Wed, 10 May 2017 10:13:31 +0200

opsipxeconfd (4.1.1.1-6) testing; urgency=medium

  * systemd service file: added automatic restart on failure.

 -- Niko Wenselowski <n.wenselowski@uib.de>  Thu, 30 Mar 2017 09:56:11 +0200

opsipxeconfd (4.1.1.1-5) experimental; urgency=medium

  * spec: tftp-hpa-server -> opsi-tftp-hpa-server

 -- Mathias Radtke <m.radtke@uib.de>  Mon, 20 Mar 2017 16:12:51 +0100

opsipxeconfd (4.1.1.1-4) experimental; urgency=medium

  * opsipxeconfd.spec: tftpd-hpa -> tftp-hpa-server

 -- Mathias Radtke <m.radtke@uib.de>  Mon, 06 Feb 2017 10:38:27 +0100

opsipxeconfd (4.1.1.1-3) testing; urgency=medium

  * Merged packaging fixes from opsi 4.0.7.

 -- Niko Wenselowski <n.wenselowski@uib.de>  Mon, 30 Jan 2017 12:32:10 +0100

opsipxeconfd (4.1.1.1-2) experimental; urgency=medium

  * removed opsi-atftpd dependency -> tftpd-hpa

 -- Mathias Radtke <m.radtke@uib.de>  Fri, 06 Jan 2017 09:56:00 +0100

opsipxeconfd (4.1.1.1-1) experimental; urgency=medium

  * Sharing more code with python-opsi.

 -- Niko Wenselowski <n.wenselowski@uib.de>  Fri, 02 Dec 2016 11:04:06 +0100
=======
opsipxeconfd (4.0.7.9-4) stable; urgency=medium

  * UCS: postinst: patching tftpboot directory

 -- Mathias Radtke <m.radtke@uib.de>  Mon, 20 Aug 2018 14:03:28 +0200

opsipxeconfd (4.0.7.9-3) stable; urgency=medium

  * Backport UEFI configuration options in opsiconfd.conf to opsi 4.0.
  * RPM: On SUSE configure the appropriate paths.

 -- Niko Wenselowski <n.wenselowski@uib.de>  Fri, 25 Jul 2018 17:01:33 +0100
>>>>>>> e2662420

opsipxeconfd (4.0.7.9-2) stable; urgency=medium

  * RPM: only use restart macro on SUSE distros.
  * RPM: Avoid possible bash syntax error.

 -- Niko Wenselowski <n.wenselowski@uib.de>  Fri, 09 Mar 2018 11:55:23 +0100

opsipxeconfd (4.0.7.9-1) stable; urgency=medium

  * Some logmessages changed to be clearer.
  * Refactored the way we attempt to stop things.
  * systemd: stop timeout set to 15 seconds.
  * Log a message if the path of pxeConfigTemplate is changed because
    it is not an absolute path.
  * Set rights on communication socket so that all opsiadmins
    are able to communicate through it.

 -- Niko Wenselowski <n.wenselowski@uib.de>  Mon, 14 Aug 2017 14:47:43 +0200

opsipxeconfd (4.0.7.8-3) stable; urgency=medium

  * Always using the version from the changelog.

 -- Niko Wenselowski <n.wenselowski@uib.de>  Mon, 31 Jul 2017 10:24:38 +0200

opsipxeconfd (4.0.7.8-2) stable; urgency=medium

  * systemd: always restart once the service exits.
  * systemd: Dependency to smbd is now soft.

 -- Niko Wenselowski <n.wenselowski@uib.de>  Tue, 18 Jul 2017 13:47:23 +0200

opsipxeconfd (4.0.7.8-1) testing; urgency=medium

  * Do not override custom PXE config templates on 32bit UEFI.

 -- Niko Wenselowski <n.wenselowski@uib.de>  Tue, 20 Jun 2017 10:19:17 +0200

opsipxeconfd (4.0.7.7-1) testing; urgency=medium

  * Allow configuration of the template files used for UEFI netboot.
    The values from "uefi netboot config template x86" and
    "uefi netboot config template x86" are responsible for this setting.

 -- Niko Wenselowski <n.wenselowski@uib.de>  Tue, 20 Jun 2017 09:50:52 +0200

opsipxeconfd (4.0.7.6-1) experimental; urgency=medium

  * depends: opsi-tftpd

 -- Mathias Radtke <m.radtke@uib.de>  Tue, 09 May 2017 16:21:21 +0200

opsipxeconfd (4.0.7.5-3) stable; urgency=medium

  * debian/ubuntu: added missing esac in postrm

 -- Mathias Radtke <m.radtke@uib.de>  Thu, 08 Dec 2016 13:39:34 +0100

opsipxeconfd (4.0.7.5-2) experimental; urgency=medium

  * opsipxeconfd.spec: deactivated removing su line from logrotate on SLES11SP4

 -- Mathias Radtke <m.radtke@uib.de>  Thu, 08 Dec 2016 10:33:37 +0100

opsipxeconfd (4.0.7.5-1) stable; urgency=medium

  * opsipxeconfd.spec: added detection of SLES12SP2 & OpenSUSE Leap42.2

 -- Mathias Radtke <m.radtke@uib.de>  Wed, 07 Dec 2016 10:45:36 +0100

opsipxeconfd (4.0.7.4-2) experimental; urgency=medium

  * Integrating with systemd.

 -- Niko Wenselowski <n.wenselowski@uib.de>  Tue, 18 Oct 2016 17:14:34 +0200

opsipxeconfd (4.0.7.4-1) testing; urgency=medium

  * Internal refactoring to have many small methods instead of a few
    huge.

 -- Niko Wenselowski <n.wenselowski@uib.de>  Tue, 04 Oct 2016 16:18:18 +0200

opsipxeconfd (4.0.7.3-2) stable; urgency=medium

  * RPM postinst: only remove "su" from logrotate config on RHEL 6 / CentOS 6.

 -- Niko Wenselowski <n.wenselowski@uib.de>  Tue, 04 Oct 2016 15:48:24 +0200

opsipxeconfd (4.0.7.3-1) stable; urgency=medium

  * Do not fail when reading configuration of writer for status.
  * Do not truncate output of 'status' command.

 -- Niko Wenselowski <n.wenselowski@uib.de>  Thu, 29 Sep 2016 11:18:34 +0200

opsipxeconfd (4.0.7.2-1) testing; urgency=medium

  * Making oct values Python 3 compatible.
  * Various internal refactorings.

 -- Niko Wenselowski <n.wenselowski@uib.de>  Fri, 09 Sep 2016 11:11:47 +0200

opsipxeconfd (4.0.7.1-1) stable; urgency=medium

  * Refactored internal code for locking.

 -- Niko Wenselowski <n.wenselowski@uib.de>  Thu, 19 May 2016 12:39:40 +0200

opsipxeconfd (4.0.5.5-1) experimental; urgency=medium

  [ Niko Wenselowski ]
  * Adjusting __version__ of opsipxeconfd script.
  * RPM: Making the license machine-parseable.

  [ Mathias Radtke ]
  * ajusted suse version check to ensure correct paths for SLES12

 -- Mathias Radtke <m.radtke@uib.de>  Fri, 02 Oct 2015 11:49:59 +0200

opsipxeconfd (4.0.5.4-4) testing; urgency=medium

  * Debian: fix error in postinst.

 -- Niko Wenselowski <n.wenselowski@uib.de>  Mon, 10 Aug 2015 13:38:11 +0200

opsipxeconfd (4.0.5.4-3) experimental; urgency=medium

  * Debian: updated postinst-script.

 -- Niko Wenselowski <n.wenselowski@uib.de>  Wed, 29 Jul 2015 14:09:15 +0200

opsipxeconfd (4.0.5.4-2) experimental; urgency=medium

  * Debian 8: fix lintian false positive.

 -- Niko Wenselowski <n.wenselowski@uib.de>  Tue, 28 Jul 2015 14:33:11 +0200

opsipxeconfd (4.0.5.4-1) experimental; urgency=medium

  * Overhauled creation of the pid file.
  * Packaging fixes for Debian.

 -- Niko Wenselowski <n.wenselowski@uib.de>  Tue, 28 Jul 2015 14:22:07 +0200

opsipxeconfd (4.0.5.3-7) experimental; urgency=medium

  * CentOS / Red Hat 7: Fix requiring /bin/python instead of /usr/bin/python

 -- Niko Wenselowski <n.wenselowski@uib.de>  Tue, 28 Jul 2015 12:56:38 +0200

opsipxeconfd (4.0.5.3-6) stable; urgency=low

  * Removal on RHEL/CentOS should not fail anymore.

 -- Niko Wenselowski <n.wenselowski@uib.de>  Tue, 09 Sep 2014 16:21:06 +0200

opsipxeconfd (4.0.5.3-5) experimental; urgency=low

  * RPM: Fix problems with macro syntax.

 -- Niko Wenselowski <n.wenselowski@uib.de>  Tue, 09 Sep 2014 15:04:12 +0200

opsipxeconfd (4.0.5.3-4) experimental; urgency=low

  * RHEL/CentOS: Only removing the daemon in postun

 -- Niko Wenselowski <n.wenselowski@uib.de>  Tue, 09 Sep 2014 14:21:31 +0200

opsipxeconfd (4.0.5.3-3) experimental; urgency=low

  * RHEL/CentOS: fixing problems on uninstall

 -- Niko Wenselowski <n.wenselowski@uib.de>  Tue, 09 Sep 2014 12:30:07 +0200

opsipxeconfd (4.0.5.3-2) experimental; urgency=low

  * Fix for logrotate under SLES11SP3

 -- Niko Wenselowski <n.wenselowski@uib.de>  Mon, 25 Aug 2014 11:36:03 +0200

opsipxeconfd (4.0.5.3-1) experimental; urgency=low

  * Fix in modules handling

 -- Erol Ueluekmen <e.ueluekmen@uib.de>  Thu, 07 Aug 2014 01:45:00 +0200

opsipxeconfd (4.0.5.2-1) experimental; urgency=low

  * Fix in custom pxeConfTemplate-file handling.

 -- Erol Ueluekmen <e.ueluekmen@uib.de>  Mon, 04 Aug 2014 16:09:14 +0200

opsipxeconfd (4.0.5.1-3) experimental; urgency=low

  * Support for building with python-support added again.

 -- Niko Wenselowski <n.wenselowski@uib.de>  Mon, 04 Aug 2014 14:48:15 +0200

opsipxeconfd (4.0.5.1-2) experimental; urgency=low

  * Changed build system to dh_python2

 -- Niko Wenselowski <n.wenselowski@uib.de>  Wed, 30 Jul 2014 17:33:46 +0200

opsipxeconfd (4.0.5.1-1) experimental; urgency=low

  * Correctly stopping the service on non-SUSE machines on upgrade/uninstall
  * uefi support

 -- Erol Ueluekmen <e.ueluekmen@uib.de>  Tue, 08 Jul 2014 11:59:08 +0200

opsipxeconfd (4.0.4.1-2) testing; urgency=low

  * version modified for buildservice

 -- Erol Ueluekmen <e.ueluekmen@uib.de>  Tue, 05 Nov 2013 15:18:59 +0100

opsipxeconfd (4.0.4.1-1) testing; urgency=low

  * Specified user / group to use for logrotate 3.8 or newer

 -- Niko Wenselowski <n.wenselowski@uib.de>  Wed, 21 Aug 2013 11:58:55 +0200

opsipxeconfd (4.0.3.1-1) stable; urgency=low

  * featurepack-release 4.0.3
  * this version is stable, because no changes were made, only version modified for new featurepack-release

 -- Erol Ueluekmen <e.ueluekmen@uib.de>  Thu, 14 Feb 2013 17:57:02 +0100

opsipxeconfd (4.0.2.6-1) stable; urgency=low

  * Fix: if always switched to none, don't create new pipe for client.

 -- e.ueluekmen@uib.de <erol@erollinux.uib.local>  Mon, 08 Oct 2012 14:42:45 +0200

opsipxeconfd (4.0.2.5-1) experimental; urgency=low

  * Fix: dont lose append entry from template, if no productProperty set

 -- Erol Ueluekmen <e.ueluekmen@uib.de>  Tue, 25 Sep 2012 14:48:08 +0200

opsipxeconfd (4.0.2.4-1) experimental; urgency=low

  * write pipe again, if product has set always actionRequest for client.

 -- Erol Ueluekmen <e.ueluekmen@uib.de>  Tue, 18 Sep 2012 18:27:36 +0200

opsipxeconfd (4.0.2.3-1) experimental; urgency=low

  * when spaces are in append, does not shuffle productPropertyStates

 -- Jim Pizagno <j.pizagno@uib.de>  Wed, 05 Sep 2012 17:03:22 +0200

opsipxeconfd (4.0.2.2-1) testing; urgency=low

  * fixing init.d lsb-header for SUSE based servers. Removing runlevel 4
  * fileadmingroup added in /etc/opsi/backends/file.conf

 -- Erol Ueluekmen <e.ueluekmen@uib.de>  Fri, 22 Jun 2012 16:26:42 +0200

opsipxeconfd (4.0.2.1-1) stable; urgency=low

  * Featurepack-Release 4.0.2

 -- Erol Ueluekmen <e.ueluekmen@uib.de>  Wed, 30 May 2012 11:34:51 +0200

opsipxeconfd (4.0.1.5-1) stable; urgency=low

  * Fix init-script

 -- Erol Ueluekmen <e.ueluekmen@uib.de>  Thu, 24 Nov 2011 14:08:54 +0100

opsipxeconfd (4.0.1.4-1) stable; urgency=low

  * Added python-setuptools to build dependencies

 -- Jan Schneider <j.schneider@uib.de>  Thu, 04 Aug 2011 17:15:00 +0200

opsipxeconfd (4.0.1.3-1) stable; urgency=low

  * Remove python-setuptool from build dependencies

 -- Jan Schneider <j.schneider@uib.de>  Thu, 04 Aug 2011 16:35:14 +0200

opsipxeconfd (4.0.1.2-1) stable; urgency=low

  * Update spec file for Centos 6

 -- Jan Schneider <j.schneider@uib.de>  Thu, 04 Aug 2011 10:05:36 +0200

opsipxeconfd (4.0.1-1) stable; urgency=low

  * use virtual fqdn if available

 -- Christian Kampka <c.kampka@uib.de>  Tue, 12 Jul 2011 13:06:33 +0200

opsipxeconfd (4.0-1) stable; urgency=low

  * opsi 4.0 stable release

 -- Jan Schneider <j.schneider@uib.de>  Wed, 29 Sep 2010 11:25:55 +0200

opsipxeconfd (3.99.2-1) testing; urgency=low

  * opsi 4.0 rc 2

 -- Jan Schneider <j.schneider@uib.de>  Thu, 16 Sep 2010 10:10:00 +0200

opsipxeconfd (3.99.1-1) testing; urgency=low

  * opsi 4.0 rc 1

 -- Jan Schneider <j.schneider@uib.de>  Wed, 01 Sep 2010 15:51:14 +0200

opsipxeconfd (3.99.0-1) testing; urgency=low

  * opsi 4.0

 -- Jan Schneider <j.schneider@uib.de>  Wed, 21 Apr 2010 10:08:41 +0200

opsipxeconfd (3.4.99-1) stable; urgency=low

  * Ported to opsi 3.5

 -- Jan Schneider <j.schneider@uib.de>  Mon, 25 Jan 2010 13:13:28 +0200

opsipxeconfd (0.3.8-1) stable; urgency=high

  * Moved pid file to /var/run/opsipxeconfd/opsipxeconfd.pid
  * Moved socket to /var/run/opsipxeconfd/opsipxeconfd.socket

 -- Jan Schneider <j.schneider@uib.de>  Fri, 28 Aug 2009 15:12:00 +0200

opsipxeconfd (0.3.7-1) stable; urgency=high

  * Speedup in multi-depot environment

 -- Jan Schneider <j.schneider@uib.de>  Fri, 10 Jul 2009 16:42:54 +0200

opsipxeconfd (0.3.6-1) stable; urgency=low

  * Adapted to python-opsi >= 3.3.1

 -- Jan Schneider <j.schneider@uib.de>  Tue, 13 Jan 2009 17:18:38 +0100

opsipxeconfd (0.3.5-1) stable; urgency=low

  * allowing action request "always" for netboot products (thanks to wardenik)

 -- Jan Schneider <j.schneider@uib.de>  Thu, 18 Dec 2008 13:50:54 +0100

opsipxeconfd (0.3.4-2) stable; urgency=low

  * changed init

 -- Jan Schneider <j.schneider@uib.de>  Thu, 11 Sep 2008 10:03:19 +0200

opsipxeconfd (0.3.4-1) stable; urgency=low

  * changed default logging format

 -- Jan Schneider <j.schneider@uib.de>  Mon, 25 Aug 2008 15:29:41 +0200

opsipxeconfd (0.3.3-1) stable; urgency=low

  * improved performance on setting initial boot configuration

 -- Jan Schneider <j.schneider@uib.de>  Fri, 20 Jun 2008 19:18:48 +0200

opsipxeconfd (0.3.2-1) stable; urgency=low

  * writing nextBootServiceURL to kernel command line (service=)

 -- Jan Schneider <j.schneider@uib.de>  Tue, 13 May 2008 10:39:46 +0200

opsipxeconfd (0.3.1-1) stable; urgency=low

  * adpated for multidepot

 -- Jan Schneider <j.schneider@uib.de>  Tue,  1 Apr 2008 11:56:01 +0200

opsipxeconfd (0.2-3) stable; urgency=low

  * postinst script returns 0 if opsipxeconfd init script return error

 -- Jan Schneider <j.schneider@uib.de>  Thu, 15 Nov 2007 13:08:08 +0100

opsipxeconfd (0.2-2) stable; urgency=low

  * Init script modified to return 0 on action start if daemon already running

 -- Jan Schneider <j.schneider@uib.de>  Tue, 13 Nov 2007 10:34:06 +0100

opsipxeconfd (0.2-1) stable; urgency=low

  * Added support for pxe config templates defined in netboot-products

 -- Jan Schneider <j.schneider@uib.de>  Thu,  5 Jul 2007 12:20:39 +0200

opsipxeconfd (0.1-1) stable; urgency=low

  * Debina package created

 -- Jan Schneider <j.schneider@uib.de>  Fri, 27 Apr 2007 10:38:01 +0100<|MERGE_RESOLUTION|>--- conflicted
+++ resolved
@@ -1,4 +1,3 @@
-<<<<<<< HEAD
 opsipxeconfd (4.1.1.13-1) testing; urgency=medium
 
   * Fix problem accessing product element.
@@ -187,7 +186,7 @@
   * Sharing more code with python-opsi.
 
  -- Niko Wenselowski <n.wenselowski@uib.de>  Fri, 02 Dec 2016 11:04:06 +0100
-=======
+
 opsipxeconfd (4.0.7.9-4) stable; urgency=medium
 
   * UCS: postinst: patching tftpboot directory
@@ -200,7 +199,6 @@
   * RPM: On SUSE configure the appropriate paths.
 
  -- Niko Wenselowski <n.wenselowski@uib.de>  Fri, 25 Jul 2018 17:01:33 +0100
->>>>>>> e2662420
 
 opsipxeconfd (4.0.7.9-2) stable; urgency=medium
 
