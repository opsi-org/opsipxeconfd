#
# spec file for package opsipxeconfd
#
# Copyright (c) 2010-2016 uib GmbH.
# This file and all modifications and additions to the pristine
# package are under the same license as the package itself.
#

Name:           opsipxeconfd
BuildRequires:  python-devel python-setuptools
Requires:       tftp-hpa-server python-opsi >= 4.1 opsi-linux-bootimage
Url:            http://www.opsi.org
License:        AGPL-3.0+
Group:          Productivity/Networking/Opsi
AutoReqProv:    on
<<<<<<< HEAD
Version:        4.1.1.1
Release:        3
Summary:        opsi pxe configuration daemon
%define tarname opsipxeconfd
Source:         opsipxeconfd_4.1.1.1-3.tar.gz
=======
Version:        4.0.7.5
Release:        3
Summary:        opsi pxe configuration daemon
%define tarname opsipxeconfd
Source:         opsipxeconfd_4.0.7.5-3.tar.gz
>>>>>>> 34dbf5d1
BuildRoot:      %{_tmppath}/%{name}-%{version}-build

%if 0%{?sles_version} || 0%{?suse_version} == 1110 || 0%{?suse_version} == 1315
# SLES
Requires:      pkg-config
BuildRequires: pkg-config
BuildRequires: python-opsi >= 4.1 zypper logrotate
%endif

%if 0%{?suse_version}
Suggests: logrotate
Requires:      pkg-config
BuildRequires: pkg-config
BuildRequires: zypper logrotate
PreReq: %insserv_prereq zypper
%{py_requires}
%else
Requires:       pkgconfig
%endif

%if 0%{?suse_version} != 1110
BuildArch:      noarch
%endif

%define toplevel_dir %{name}-%{version}

# ===[ description ]================================
%description
This package contains the opsi pxe configuration daemon.

# ===[ debug_package ]==============================
%debug_package

# ===[ prep ]=======================================
%prep

# ===[ setup ]======================================
%setup -n %{tarname}-%{version}

# ===[ build ]======================================
%build
export CFLAGS="$RPM_OPT_FLAGS"
%if 0%{?rhel_version} >= 700 || 0%{?centos_version} >= 700
# Fix for https://bugzilla.redhat.com/show_bug.cgi?id=1117878
export PATH="/usr/bin:$PATH"
%endif
python setup.py build

# ===[ install ]====================================
%install
mkdir -p $RPM_BUILD_ROOT/etc/opsi/systemdTemplates

%if 0%{?suse_version}
python setup.py install --prefix=%{_prefix} --root=$RPM_BUILD_ROOT --record-rpm=INSTALLED_FILES
%else
python setup.py install --prefix=%{_prefix} --root=$RPM_BUILD_ROOT --record=INSTALLED_FILES
%endif
mkdir -p $RPM_BUILD_ROOT/var/log/opsi
mkdir -p $RPM_BUILD_ROOT/usr/sbin
ln -sf /etc/init.d/opsipxeconfd $RPM_BUILD_ROOT/usr/sbin/rcopsipxeconfd

%if 0%{?suse_version} == 1110 || 0%{?suse_version} == 1315
	sed -i 's#^pxe config template = /tftpboot/linux/pxelinux.cfg/install#pxe config template = /var/lib/tftpboot/opsi/pxelinux.cfg/install#;s#^pxe config dir = /tftpboot/linux/pxelinux.cfg#pxe config dir = /var/lib/tftpboot/opsi/pxelinux.cfg#' $RPM_BUILD_ROOT/etc/opsi/opsipxeconfd.conf
%endif
        
%if 0%{?rhel_version} == 600 || 0%{?centos_version} == 600
	echo "Fixing logrotate configuration"
	LOGROTATE_TEMP=$RPM_BUILD_ROOT/opsi-logrotate_config.temp
	LOGROTATE_CONFIG=$RPM_BUILD_ROOT/etc/logrotate.d/opsipxeconfd
	grep -v "su root opsiadmin" $LOGROTATE_CONFIG > $LOGROTATE_TEMP
	mv $LOGROTATE_TEMP $LOGROTATE_CONFIG
%endif


sed -i 's#/etc/init.d$##;s#/etc/logrotate.d$##' INSTALLED_FILES

# ===[ clean ]======================================
%clean
rm -rf $RPM_BUILD_ROOT

# ===[ post ]=======================================
%post

#fix for runlevel 4 (not used on rpm-based machines)
if [ -e "/etc/init.d/opsipxeconfd" ]; then
	sed -i "s/2 3 4 5/2 3 5/g; s/2345/235/g" /etc/init.d/opsipxeconfd
fi

set +e
SYSTEMDUNITDIR=$(pkg-config systemd --variable=systemdsystemunitdir)
set -e
if [ ! -z "$SYSTEMDUNITDIR" -a -d "$SYSTEMDUNITDIR" -a -d "/etc/opsi/systemdTemplates/" ]; then
    echo "Copying opsipxeconfd.service to $SYSTEMDUNITDIR"
    cp "/etc/opsi/systemdTemplates/opsipxeconfd.service" "$SYSTEMDUNITDIR" || echo "Copying opsipxeconfd.service failed"

    %if 0%{?suse_version} >= 1315 || 0%{?centos_version} >= 700 || 0%{?rhel_version} >= 700
        # Adjusting to the correct service names
        sed --in-place "s/=smbd.service/=smb.service/" "$SYSTEMDUNITDIR/opsipxeconfd.service" || True
        sed --in-place "s/=isc-dhcp-server.service/=dhcpd.service/" "$SYSTEMDUNITDIR/opsipxeconfd.service" || True
    %endif

    %if 0%{?suse_version} || 0%{?centos_version} || 0%{?rhel_version}
        MKDIR_PATH=$(which mkdir)
        CHOWN_PATH=$(which chown)
        sed --in-place "s!=-/bin/mkdir!=-$MKDIR_PATH!" "$SYSTEMDUNITDIR/opsipxeconfd.service" || True
        sed --in-place "s!=-/bin/chown!=-$CHOWN_PATH!" "$SYSTEMDUNITDIR/opsipxeconfd.service" || True
    %endif

    systemctl=`which systemctl 2>/dev/null` || true
    if [ ! -z "$systemctl" -a -x "$systemctl" ]; then
        echo "Reloading unit-files"
        $systemctl daemon-reload || echo "Reloading unit-files failed!"
        $systemctl enable opsipxeconfd.service && echo "Enabled opsipxeconfd.service" || echo "Enabling opsipxeconfd.service failed!"
    fi
fi

if [ $1 -eq 1 ]; then
	# Install
	%if 0%{?centos_version} || 0%{?rhel_version} || 0%{?fedora_version}
	chkconfig --add opsipxeconfd
	%else
	insserv opsipxeconfd || true
	%endif

	/etc/init.d/opsipxeconfd start || true
else
	# Upgrade
	# Moved to /var/run/opsipxeconfd/opsipxeconfd.socket
	rm /var/run/opsipxeconfd.socket >/dev/null 2>&1 || true

	if [ -e /var/run/opsipxeconfd.pid -o -e /var/run/opsipxeconfd/opsipxeconfd.pid ]; then
		rm /var/run/opsipxeconfd.pid >/dev/null 2>&1 || true
		/sbin/service opsipxeconfd restart || true
	fi
fi

# ===[ preun ]======================================
%preun
%if 0%{?suse_version}
	%stop_on_removal opsipxeconfd
%else
	if [ $1 -eq 0 ]; then
		# Removal
		/sbin/service opsipxeconfd stop >/dev/null 2>&1
	fi
%endif

# ===[ postun ]=====================================
%postun
%restart_on_update opsipxeconfd
if [ $1 -eq 0 ]; then
	# Removal
	%if 0%{?centos_version} || 0%{?rhel_version} || 0%{?fedora_version}
		/sbin/chkconfig --del opsipxeconfd >/dev/null 2>&1 || true
	%else
		%insserv_cleanup
	%endif

    SYSTEMDUNITDIR=$(pkg-config systemd --variable=systemdsystemunitdir)
    if [ ! -z "$SYSTEMDUNITDIR" -a -d "$SYSTEMDUNITDIR" -a -e "$SYSTEMDUNITDIR/opsipxeconfd.service" ]; then
        systemctl=`which systemctl 2>/dev/null` || true
        if [ ! -z "$systemctl" -a -x "$systemctl" ]; then
            $systemctl disable opsipxeconfd.service && echo "Disabled opsipxeconfd.service" || echo "Disabling opsipxeconfd.service failed!"
            $systemctl daemon-reload || echo "Reloading unit-files failed!"
        fi

        rm "$SYSTEMDUNITDIR/opsipxeconfd.service" || echo "Removing opsipxeconfd.service failed"
    fi
fi


# ===[ files ]======================================
%files -f INSTALLED_FILES
# default attributes
%defattr(-,root,root)

# configfiles
%config(noreplace) /etc/opsi/opsipxeconfd.conf
%attr(0755,root,root) %config /etc/init.d/opsipxeconfd
%config /etc/logrotate.d/opsipxeconfd

# other files
%attr(0755,root,root) /usr/bin/opsipxeconfd
%attr(0755,root,root) /usr/sbin/rcopsipxeconfd

# directories
%attr(0755,pcpatch,root) %dir /etc/opsi
%dir /var/log/opsi

# ===[ changelog ]==================================
%changelog<|MERGE_RESOLUTION|>--- conflicted
+++ resolved
@@ -13,19 +13,11 @@
 License:        AGPL-3.0+
 Group:          Productivity/Networking/Opsi
 AutoReqProv:    on
-<<<<<<< HEAD
 Version:        4.1.1.1
-Release:        3
+Release:        4
 Summary:        opsi pxe configuration daemon
 %define tarname opsipxeconfd
-Source:         opsipxeconfd_4.1.1.1-3.tar.gz
-=======
-Version:        4.0.7.5
-Release:        3
-Summary:        opsi pxe configuration daemon
-%define tarname opsipxeconfd
-Source:         opsipxeconfd_4.0.7.5-3.tar.gz
->>>>>>> 34dbf5d1
+Source:         opsipxeconfd_4.1.1.1-4.tar.gz
 BuildRoot:      %{_tmppath}/%{name}-%{version}-build
 
 %if 0%{?sles_version} || 0%{?suse_version} == 1110 || 0%{?suse_version} == 1315
