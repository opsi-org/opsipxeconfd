--- conflicted
+++ resolved
@@ -80,27 +80,18 @@
 	sed -i 's#^pxe config template = /tftpboot/linux/pxelinux.cfg/install#pxe config template = /var/lib/tftpboot/opsi/pxelinux.cfg/install#;s#^pxe config dir = /tftpboot/linux/pxelinux.cfg#pxe config dir = /var/lib/tftpboot/opsi/pxelinux.cfg#' $RPM_BUILD_ROOT/etc/opsi/opsipxeconfd.conf
 %endif
 
-<<<<<<< HEAD
 sed -i 's#/etc/logrotate.d$##' INSTALLED_FILES
 
 %if 0%{?suse_version} >= 1315 || 0%{?centos_version} >= 700 || 0%{?rhel_version} >= 700
     # Adjusting to the correct service names
     sed --in-place "s/=smbd.service/=smb.service/" "debian/opsipxeconfd.service" || true
     sed --in-place "s/=isc-dhcp-server.service/=dhcpd.service/" "debian/opsipxeconfd.service" || true
-=======
+%endif
+
 %if 0%{?suse_version}
     # Adjust the path for uefi netboot templates on SUSE.
     sed -i 's#^uefi netboot config template x86 = /tftpboot/linux/pxelinux.cfg/install-elilo-x86#uefi netboot config template x86 = /var/lib/tftpboot/opsi/pxelinux.cfg/install-elilo-x86#' $RPM_BUILD_ROOT/etc/opsi/opsipxeconfd.conf
     sed -i 's#^uefi netboot config template x64 = /tftpboot/linux/pxelinux.cfg/install-elilo-x64#uefi netboot config template x64 = /var/lib/tftpboot/opsi/pxelinux.cfg/install-elilo-x64#' $RPM_BUILD_ROOT/etc/opsi/opsipxeconfd.conf
-%endif
-
-%if 0%{?rhel_version} == 600 || 0%{?centos_version} == 600
-	echo "Fixing logrotate configuration"
-	LOGROTATE_TEMP=$RPM_BUILD_ROOT/opsi-logrotate_config.temp
-	LOGROTATE_CONFIG=$RPM_BUILD_ROOT/etc/logrotate.d/opsipxeconfd
-	grep -v "su root opsiadmin" $LOGROTATE_CONFIG > $LOGROTATE_TEMP
-	mv $LOGROTATE_TEMP $LOGROTATE_CONFIG
->>>>>>> 20a9edc2
 %endif
 
 MKDIR_PATH=$(which mkdir)
